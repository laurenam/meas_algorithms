// -*- LSST-C++ -*-
<<<<<<< HEAD

/* 
 * LSST Data Management System
 * Copyright 2008, 2009, 2010 LSST Corporation.
 * 
 * This product includes software developed by the
 * LSST Project (http://www.lsst.org/).
 *
 * This program is free software: you can redistribute it and/or modify
 * it under the terms of the GNU General Public License as published by
 * the Free Software Foundation, either version 3 of the License, or
 * (at your option) any later version.
 * 
 * This program is distributed in the hope that it will be useful,
 * but WITHOUT ANY WARRANTY; without even the implied warranty of
 * MERCHANTABILITY or FITNESS FOR A PARTICULAR PURPOSE.  See the
 * GNU General Public License for more details.
 * 
 * You should have received a copy of the LSST License Statement and 
 * the GNU General Public License along with this program.  If not, 
 * see <http://www.lsstcorp.org/LegalNotices/>.
 */
 
#if !defined(LSST_IP_DIFFIM_SPATIALMODELPSF_H)
#define LSST_IP_DIFFIM_SPATIALMODELPSF_H
=======
#if !defined(LSST_ALGORITHMS_SPATIALMODELPSF_H)
#define LSST_MEAS_ALGORITHMS_SPATIALMODELPSF_H
>>>>>>> 6cbf086a
/**
 * @file
 *
 * @brief Class used by SpatialCell for spatial PSF fittig
 *
 * @ingroup algorithms
 */
#include "boost/shared_ptr.hpp"

#include "lsst/afw.h"
#include "lsst/pex/policy.h"

#include "lsst/afw/detection/Psf.h"
#include "lsst/afw/math/SpatialCell.h"

namespace lsst {
namespace meas {
namespace algorithms {
/** 
 * @brief Class stored in SpatialCells for spatial Psf fitting
 * 
 * PsfCandidate is a detection that may turn out to be a PSF. We'll
 * assign them to sets of SpatialCells; these sets will then be used to fit
 * a spatial model to the PSF.
 */    
template <typename ImageT>
class PsfCandidate : public lsst::afw::math::SpatialCellImageCandidate<ImageT> {
    using lsst::afw::math::SpatialCellImageCandidate<ImageT>::_image;
public:
    using lsst::afw::math::SpatialCellImageCandidate<ImageT>::getXCenter;
    using lsst::afw::math::SpatialCellImageCandidate<ImageT>::getYCenter;
    using lsst::afw::math::SpatialCellImageCandidate<ImageT>::getWidth;
    using lsst::afw::math::SpatialCellImageCandidate<ImageT>::getHeight;

    typedef boost::shared_ptr<PsfCandidate> Ptr;
    
    /// Constructor
    PsfCandidate(lsst::afw::detection::Source const& source, ///< The detected Source
                 typename ImageT::ConstPtr parentImage ///< The image wherein lie the Sources
                ) :
        lsst::afw::math::SpatialCellImageCandidate<ImageT>(source.getXAstrom(), source.getYAstrom()),
        _parentImage(parentImage),
        _source(source),
        _haveImage(false), _amplitude(0.0), _var(1.0) { }
    
    /// Destructor
    virtual ~PsfCandidate() {};
    
    /**
     * Return Cell rating
     * 
     * @note Required method for use by SpatialCell
     */
    double getCandidateRating() const { return _source.getPsfFlux(); }
    
    /// Return the original Source
    lsst::afw::detection::Source const& getSource() const { return _source; }

    /// Set the best-fit amplitude
    void setAmplitude(double amplitude) { _amplitude = amplitude; }
    /// Return the best-fit amplitude
    double getAmplitude() const { return _amplitude; }

    /// Set the variance to use when fitting this object
    void setVar(double var) { _var = var; }
    /// Return the variance in use when fitting this object
    double getVar() const { return _var; }

    typename ImageT::ConstPtr getImage() const;

    /// Return the number of pixels being ignored around the candidate image's edge
    static int getBorderWidth() {
        return _border;
    }

    /// Set the number of pixels to ignore around the candidate image's edge
    static void setBorderWidth(int border) {
        _border = border;
    }
private:
    typename ImageT::ConstPtr _parentImage; // the %image that the Sources are found in
    lsst::afw::detection::Source const _source; // the Source itself
    bool mutable _haveImage;                    // do we have an Image to return?
    double _amplitude;                          // best-fit amplitude of current PSF model
    double _var;                                // variance to use when fitting this candidate
    static int _border;                         // width of border of ignored pixels around _image
};
    
/**
 * Return a PsfCandidate of the right sort
 *
 * Cf. std::make_pair
 *
 * \note It may be desirable to check that ImagePtrT really is a shared_ptr<image>.  The code is written this
 * way to allow the compiler to deduce the argument types
 */
template <typename T>
struct PsfCandidate_traits {
    typedef T Image;
};

template <typename T>
struct PsfCandidate_traits<boost::shared_ptr<T> > {
    typedef T Image;
};

template <typename ImagePtrT>
boost::shared_ptr<PsfCandidate<typename PsfCandidate_traits<ImagePtrT>::Image> >
makePsfCandidate(lsst::afw::detection::Source const& source, ///< The detected Source
                 ImagePtrT image                             ///< The image wherein lies the object
                )
{
    typedef typename PsfCandidate_traits<ImagePtrT>::Image Image;
    return typename PsfCandidate<Image>::Ptr(new PsfCandidate<Image>(source, image));
}
    
template<typename PixelT>
std::pair<lsst::afw::math::LinearCombinationKernel::Ptr, std::vector<double> >
createKernelFromPsfCandidates(lsst::afw::math::SpatialCellSet const& psfCells,
                              int const nEigenComponents,
                              int const spatialOrder,
                              int const ksize,
                              int const nStarPerCell=-1,
                              bool const constantWeight=true                              
                             );

template<typename PixelT>
int countPsfCandidates(lsst::afw::math::SpatialCellSet const& psfCells, int const nStarPerCell=-1);
    
template<typename PixelT>
std::pair<bool, double>
fitSpatialKernelFromPsfCandidates(lsst::afw::math::Kernel *kernel,
                                  lsst::afw::math::SpatialCellSet const& psfCells,
                                  int const nStarPerCell = -1,
                                  double const tolerance = 1e-5);
template<typename PixelT>
std::pair<bool, double>
fitSpatialKernelFromPsfCandidates(lsst::afw::math::Kernel *kernel,
                                  lsst::afw::math::SpatialCellSet const& psfCells,
                                  bool const doNonLinearFit,
                                  int const nStarPerCell = -1,
                                  double const tolerance = 1e-5);
    
template<typename ImageT>
double subtractPsf(lsst::afw::detection::Psf const& psf, ImageT *data, double x, double y);

template<typename Image>
std::pair<lsst::afw::math::Kernel::Ptr, double>
fitKernelToImage(lsst::afw::math::LinearCombinationKernel const& kernel,
                 Image const& image, lsst::afw::geom::Point2D const& pos);
    
}}}

#endif<|MERGE_RESOLUTION|>--- conflicted
+++ resolved
@@ -1,5 +1,4 @@
 // -*- LSST-C++ -*-
-<<<<<<< HEAD
 
 /* 
  * LSST Data Management System
@@ -23,12 +22,8 @@
  * see <http://www.lsstcorp.org/LegalNotices/>.
  */
  
-#if !defined(LSST_IP_DIFFIM_SPATIALMODELPSF_H)
-#define LSST_IP_DIFFIM_SPATIALMODELPSF_H
-=======
 #if !defined(LSST_ALGORITHMS_SPATIALMODELPSF_H)
 #define LSST_MEAS_ALGORITHMS_SPATIALMODELPSF_H
->>>>>>> 6cbf086a
 /**
  * @file
  *
